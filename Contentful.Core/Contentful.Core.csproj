<Project ToolsVersion="15.0" xmlns="http://schemas.microsoft.com/developer/msbuild/2003">
  <Import Project="$(MSBuildExtensionsPath)\$(MSBuildToolsVersion)\Microsoft.Common.props" />
  <PropertyGroup>
    <Description>Official .NET SDK for the Contentful Content Delivery and management API.</Description>
    <PackageId>contentful.csharp</PackageId>
    <AssemblyTitle>contentful.net</AssemblyTitle>
    <NeutralLanguage>en-US</NeutralLanguage>
<<<<<<< HEAD
    <VersionPrefix>0.7.0.5-alpha</VersionPrefix>
=======
    <VersionPrefix>0.7.1.4-alpha</VersionPrefix>
>>>>>>> 8b7d2f63
    <TargetFramework>netstandard1.4</TargetFramework>
    <Authors>Contentful</Authors>
    <Copyright>Contentful Gmbh.</Copyright>
    <AssemblyName>Contentful.Core</AssemblyName>
    <PackageTags>contentful;CMS</PackageTags>
    <PackageIconUrl>https://github.com/contentful/contentful.net-docs/raw/master/images/favicon-contentful.png</PackageIconUrl>
    <PackageProjectUrl>https://github.com/contentful/contentful.net</PackageProjectUrl>
    <PackageLicenseUrl>https://github.com/contentful/contentful.net/master/LICENSE</PackageLicenseUrl>
    <RepositoryType>git</RepositoryType>
    <RepositoryUrl>git://github.com/contentful/contentful.net</RepositoryUrl>
    <PackageTargetFallback Condition=" '$(TargetFramework)' == 'netstandard1.4' ">$(PackageTargetFallback);dnxcore50</PackageTargetFallback>
    <GenerateAssemblyConfigurationAttribute>false</GenerateAssemblyConfigurationAttribute>
    <GenerateAssemblyCompanyAttribute>false</GenerateAssemblyCompanyAttribute>
    <GenerateAssemblyProductAttribute>false</GenerateAssemblyProductAttribute>
  </PropertyGroup>
  <ItemGroup>
    <Compile Include="**\*.cs" />
    <EmbeddedResource Include="**\*.resx" />
    <EmbeddedResource Include="compiler\resources\**\*" />
  </ItemGroup>
  <ItemGroup>
    <PackageReference Include="Microsoft.NET.Sdk">
      <Version>1.0.0-alpha-20161104-2</Version>
      <PrivateAssets>All</PrivateAssets>
    </PackageReference>
    <PackageReference Include="NETStandard.Library">
      <Version>1.6.1</Version>
    </PackageReference>
    <PackageReference Include="Microsoft.Extensions.Options">
      <Version>1.1.0</Version>
    </PackageReference>
    <PackageReference Include="Newtonsoft.Json">
      <Version>9.0.1</Version>
    </PackageReference>
  </ItemGroup>
  <PropertyGroup Condition=" '$(Configuration)' == 'Release' ">
    <DefineConstants>$(DefineConstants);RELEASE</DefineConstants>
  </PropertyGroup>
  <Import Project="$(MSBuildToolsPath)\Microsoft.CSharp.targets" />
</Project><|MERGE_RESOLUTION|>--- conflicted
+++ resolved
@@ -5,11 +5,7 @@
     <PackageId>contentful.csharp</PackageId>
     <AssemblyTitle>contentful.net</AssemblyTitle>
     <NeutralLanguage>en-US</NeutralLanguage>
-<<<<<<< HEAD
-    <VersionPrefix>0.7.0.5-alpha</VersionPrefix>
-=======
     <VersionPrefix>0.7.1.4-alpha</VersionPrefix>
->>>>>>> 8b7d2f63
     <TargetFramework>netstandard1.4</TargetFramework>
     <Authors>Contentful</Authors>
     <Copyright>Contentful Gmbh.</Copyright>
